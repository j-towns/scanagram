from functools import partial
from itertools import repeat
import numpy as np
from jax import numpy as jnp, lax
from jax import tree
from jax.extend.core import jaxpr_as_fun
from jax.extend.core import primitives
from jax._src.pjit import pjit_p
from scanagram.util import safe_map, unzip3, safe_zip, all_equal

from scanagram.core import register_rule, ScanConversionError
from scanagram import core

map = safe_map
zip = safe_zip


# Used when scanning along a batch dimension of op
def batch_rule(op, inscanvars, *in_avals, **bind_params):
    assert not op.multiple_results
    _, scanvar_axes, strides = unzip3(inscanvars)
    assert all_equal(scanvar_axes)
    assert all_equal(strides)
    axis, stride = scanvar_axes[0], strides[0]
    carry_init = None

    def body_fn(carry, *args):
        assert carry is None
        args = list(args)
        for argnum, axis, _ in inscanvars:
            args[argnum] = jnp.expand_dims(args[argnum], axis)
        ans = op.bind(*args, **bind_params)
        return None, lax.squeeze(ans, [axis])
    return carry_init, body_fn, [(0, axis, stride)], []

nary_ops = [
    lax.abs_p,
    lax.acos_p,
    lax.acosh_p,
    lax.add_p,
    lax.and_p,
    lax.asin_p,
    lax.asinh_p,
    lax.atan_p,
    lax.atan2_p,
    lax.atanh_p,
    lax.bessel_i0e_p,
    lax.bessel_i1e_p,
    lax.cbrt_p,
    lax.ceil_p,
    lax.clz_p,
    lax.complex_p,
    lax.conj_p,
    lax.convert_element_type_p,
    lax.cos_p,
    lax.cosh_p,
    lax.digamma_p,
    lax.div_p,
    lax.eq_p,
    lax.erf_inv_p,
    lax.erf_p,
    lax.erfc_p,
    lax.exp_p,
    lax.exp2_p,
    lax.expm1_p,
    lax.floor_p,
    lax.ge_p,
    lax.gt_p,
    lax.igamma_grad_a_p,
    lax.igamma_p,
    lax.igammac_p,
    lax.imag_p,
    lax.integer_pow_p,
    lax.is_finite_p,
    lax.le_p,
    lax.lgamma_p,
    lax.log_p,
    lax.log1p_p,
    lax.logistic_p,
    lax.lt_p,
    lax.max_p,
    lax.min_p,
    lax.mul_p,
    lax.ne_p,
    lax.neg_p,
    lax.nextafter_p,
    lax.not_p,
    lax.or_p,
    lax.polygamma_p,
    lax.population_count_p,
    lax.pow_p,
    lax.real_p,
    lax.regularized_incomplete_beta_p,
    lax.rem_p,
    lax.round_p,
    lax.rsqrt_p,
    lax.select_n_p,
    lax.shift_left_p,
    lax.shift_right_arithmetic_p,
    lax.shift_right_logical_p,
    lax.sign_p,
    lax.sin_p,
    lax.sinh_p,
    lax.sqrt_p,
    lax.square_p,
    lax.sub_p,
    lax.tan_p,
    lax.tanh_p,
    lax.xor_p,
    lax.zeta_p,
]

def nary_op_rule(op, inscanvars, *avals, **kwargs):
    argnums, axes, strides = unzip3(inscanvars)
    axis = axes[0]
    stride = strides[0]
    if not all(a == axis for a in axes[1:]):
        # TODO: more detail
        raise ScanConversionError(
            "All scanned inputs to nary op must be scanned along same axis"
        )
    if not all(s == stride for s in strides):
        raise ScanConversionError(
            "All scanned inputs to nary op must have same stride/scale"
        )
    if (any(avals[n].shape[axis] == 1 for n in argnums)
            and any(a.shape[axis] > 1 for a in avals)):
        # TODO: more detail
        raise ScanConversionError(
            "Broadcasting scanned variable along scanned axis is not "
            "supported"
        )
    if all(a.ndim == 0 or a.shape[axis] == 1
           for i, a in enumerate(avals) if i not in argnums):
        return batch_rule(op, inscanvars, *avals, **kwargs)
    init = 0
    def body_fn(counter, *args):
        args = [
            a if i in argnums else lax.dynamic_index_in_dim(
                a, counter // stride, axis, False
            ) for i, a in enumerate(args)
        ]
        ans = op.bind(*args, **kwargs)
        return counter + 1, ans
    return init, body_fn, [(0, axis, stride)], []

for op in nary_ops:
    register_rule(op, partial(nary_op_rule, op))

reduce_ops = [
    lax.argmax_p,
    lax.argmin_p,
    lax.reduce_and_p,
    lax.reduce_max_p,
    lax.reduce_min_p,
    lax.reduce_or_p,
    lax.reduce_prod_p,
    lax.reduce_sum_p,
    lax.reduce_xor_p,
]
def reduce_rule(op, inscanvars, xs_aval, axes):
    _, [inscan_axis], _ = unzip3(inscanvars)
    if inscan_axis in set(axes):
        raise ScanConversionError(
            "Global scan operating along reduce axis is not supported."
        )
    return batch_rule(op, inscanvars, xs_aval, axes=axes)
for op in reduce_ops:
    register_rule(op, partial(reduce_rule, op))

def scan_rule(
    inscanvars, *xs_avals, _split_transpose, jaxpr, length, linear, num_carry,
    num_consts, reverse, unroll
):
    scanvar_argnums, scanvar_axes, scanvar_strides = unzip3(inscanvars)
    xs_argnums = set(range(num_consts + num_carry, len(xs_avals)))
    if not set(scanvar_argnums) <= xs_argnums:
        raise ScanConversionError(
            "Global scan along an axis of a constant or carry in a call to "
<<<<<<< HEAD
            "scan. This is not currently supported, but could be in future."
        )
=======
            "scan. This is not currently supported, but could be in future.")
>>>>>>> 3a556ca5
    if not all(a == 0 for a in scanvar_axes):
        # TODO: Make this error more specific
        raise ScanConversionError(
            "Mismatch between global scan axis and scan axis"
        )
    if not all_equal(scanvar_strides):
        raise ScanConversionError("Scan input strides must match.")
    stride = scanvar_strides[0]
    consts, carry = (
        xs_avals[:num_consts],
        xs_avals[num_consts:num_consts + num_carry],
    )
    def body_fun(i_and_carry, *args):
        i, old_carry = i_and_carry
        args = tuple(
            a if n in scanvar_argnums else
            lax.dynamic_index_in_dim(a, i // stride, keepdims=False)
            for n, a in enumerate(args)
        )
        new_carry_and_x = jaxpr_as_fun(jaxpr)(*(
            consts + old_carry + args[num_consts + num_carry:]
        ))
        carry = tree.map(
            partial(lax.select, i % stride),
            old_carry,
            tuple(new_carry_and_x[:num_carry]),
        )
        return (i + 1, carry), new_carry_and_x

    out_scanvars = zip(
        range(num_carry, len(jaxpr.out_avals)),
        repeat(0, len(jaxpr.out_avals) - num_carry),
        repeat(stride, len(jaxpr.out_avals) - num_carry),
    )
    out_to_delete = list(range(num_carry))
    return (0, carry), body_fun, out_scanvars, out_to_delete
register_rule(lax.scan_p, scan_rule)

def broadcast_in_dim_rule(
    inscanvars, operand, shape, broadcast_dimensions, sharding
):
    [(_, inscan_axis, stride)] = inscanvars
    if sharding is not None:
        raise ScanConversionError(
            "Sharding in broadcast_in_dim not yet supported."
        )
    if (operand.shape[inscan_axis]
            < shape[broadcast_dimensions[inscan_axis]]):
        raise ScanConversionError(
            "Global scan along broadcasting axis is not supported."
        )
    shape = list(shape)
    shape[broadcast_dimensions[inscan_axis]] = 1
    shape = tuple(shape)
    out_axis = broadcast_dimensions[inscan_axis]
    def body_fn(carry, x):
        assert carry is None
        return None, jnp.squeeze(lax.broadcast_in_dim_p.bind(
                jnp.expand_dims(x, inscan_axis), shape=shape,
                broadcast_dimensions=broadcast_dimensions, sharding=sharding
            ), out_axis)
    return None, body_fn, [(0, out_axis, stride)], []
register_rule(lax.broadcast_in_dim_p, broadcast_in_dim_rule)

def _perm_inverse(p):
    p = np.asarray(p)
    s = np.empty_like(p)
    s[p] = np.arange(len(p))
    return s

def transpose_rule(inscanvars, operand, permutation):
    [(argnum, in_axis, in_stride)] = inscanvars
    assert argnum == 0
    out_axis = _perm_inverse(permutation)[in_axis]
    def body_fn(carry, x):
        return None, lax.squeeze(
            lax.transpose(
                jnp.expand_dims(x, in_axis), permutation
            ), [out_axis]
        )
    return None, body_fn, [(0, out_axis, in_stride)], []
register_rule(lax.transpose_p, transpose_rule)

def conv_general_dilated_rule(
    inscanvars, lhs, rhs, window_strides, padding, lhs_dilation, rhs_dilation,
    dimension_numbers, feature_group_count, batch_group_count, precision,
    preferred_element_type
):
    inscan_argnums, inscan_axes, inscan_strides = unzip3(inscanvars)
    if 1 in inscan_argnums:
        raise ScanConversionError(
            "Global scan is not currently supported over rhs of "
            "conv_general_dilated."
        )
    [inscan_axis] = inscan_axes
    if inscan_axis == dimension_numbers.lhs_spec[0]:
        if batch_group_count > 1:
            raise ScanConversionError(
                "Global scan is not yet supported over conv lhs batch axis "
                "with batch_group_count > 1."
            )
        return batch_rule(
            lax.conv_general_dilated_p, inscanvars, lhs, rhs,
            window_strides=window_strides, padding=padding,
            lhs_dilation=lhs_dilation, rhs_dilation=rhs_dilation,
            dimension_numbers=dimension_numbers,
            feature_group_count=feature_group_count,
            batch_group_count=batch_group_count, precision=precision,
            preferred_element_type=preferred_element_type
        )
    [inscan_stride] = inscan_strides
    if lhs.ndim > 3:
        raise ScanConversionError(
            "Converting conv with spatial dimension > 1 not yet supported."
        )
    if inscan_axis == dimension_numbers.lhs_spec[1]:
        raise ScanConversionError(
            "Global scan along feature dimension of conv lhs is not "
            "supported."
        )
    assert inscan_axis == dimension_numbers.lhs_spec[2]
    outscan_axis = dimension_numbers.out_spec[2]
    window_stride, = window_strides
    rhs_dilation, = rhs_dilation
    lhs_dilation, = lhs_dilation
    window_size = rhs.shape[dimension_numbers.rhs_spec[2]]
    if padding != ((rhs_dilation * (window_size - 1), lhs_dilation - 1),):
        raise ScanConversionError(
            "Only causal padding is supported in conv."
        )
    length = lhs.shape[inscan_axis]
    if length % window_stride:
        # TODO: Consider relaxing this constraint
        raise ScanConversionError(
            "Output scanned axis size of strided conv must exactly divide "
            "input scanned axis size."
        )
    if inscan_stride % lhs_dilation:
        raise ScanConversionError(
            "Conv lhs_dilation must exactly divide input stride along scanned "
            "axis."
        )
    outscan_stride = (inscan_stride * window_stride) // lhs_dilation
    carry_shape = list(lhs.shape)
    carry_shape[inscan_axis] = rhs_dilation * (window_size - 1)
    carry_init = 0, jnp.zeros(carry_shape, lhs.dtype)
    def body_fn(i_and_carry, x, rhs):
        i, carry = i_and_carry
        lhs = lax.concatenate(
            [
                carry,
                jnp.expand_dims(lax.select(
                    i % inscan_stride,
                    jnp.zeros_like(x),
                    x,
                ), inscan_axis)
            ], inscan_axis
        )
        out = lax.conv_general_dilated_p.bind(
            lhs, rhs, window_strides=(1,), padding=((0, 0),),
            lhs_dilation=(1,), rhs_dilation=(rhs_dilation,),
            dimension_numbers=dimension_numbers,
            feature_group_count=feature_group_count,
            batch_group_count=batch_group_count, precision=precision,
            preferred_element_type=preferred_element_type,
        )
        out = lax.squeeze(out, [outscan_axis])
        carry_new = lax.slice_in_dim(
            lhs, 1, lhs.shape[inscan_axis], 1, inscan_axis
        )
        carry_new = lax.select(
            i % (inscan_stride // lhs_dilation),
            carry,
            carry_new,
        )
        return (i + 1, carry_new), out
    return carry_init, body_fn, [(0, outscan_axis, outscan_stride)], []
register_rule(lax.conv_general_dilated_p, conv_general_dilated_rule)

def slice_rule(
   inscanvars, operand, start_indices, limit_indices, strides
):
    [(_, in_axis, in_stride)] = inscanvars
    if (limit_indices[in_axis] - start_indices[in_axis]
            < operand.shape[in_axis]):
        raise ScanConversionError(
            "Slice must be over the full scanned axis"
        )
    if strides is not None and operand.shape[in_axis] % strides[in_axis]:
        # TODO: Consider relaxing this constraint
        raise ScanConversionError(
            "Strided slice along scan axis must have a stride which exactly "
            "exactly divides the input axis size"
        )

    start_indices_ = list(start_indices)
    start_indices_.pop(in_axis)
    limit_indices_ = list(limit_indices)
    limit_indices_.pop(in_axis)
    if strides is not None:
        strides_ = list(strides)
        strides_.pop(in_axis)
    else:
        strides_ = None

    def body_fn(carry, operand):
        assert carry is None
        return carry, lax.slice(
            operand, start_indices_, limit_indices_, strides_
        )

    out_stride = in_stride * (strides[in_axis] if strides is not None else 1)
    return None, body_fn, [(0, in_axis, in_stride * out_stride)], []
register_rule(lax.slice_p, slice_rule)

def pad_rule(
    inscanvars, operand, padding_value, padding_config
):
    assert len(inscanvars) == 1
    [(argnum, axis, in_stride)] = inscanvars
    assert argnum == 0  # Shouldn't be possible to scan over scalar
                        # padding_value
    scan_pad_start, scan_pad_end, scan_pad_interior = padding_config[axis]
    if not scan_pad_start == 0:
        raise ScanConversionError(
            "Padding at the beginning of a scanned axis is not yet "
            "supported"
        )
    if not scan_pad_end == scan_pad_interior:
        raise ScanConversionError(
            "End padding on scanned axis must be equal to interior padding"
        )
    dilation = scan_pad_interior + 1
    if in_stride % dilation:
        raise ScanConversionError(
            "Pad dilation must exactly divide the input stride along scanned "
            "axis"
        )
    out_stride = in_stride // dilation
    padding_config_ = list(padding_config)
    padding_config_.pop(axis)
    def body_fn(i, operand, padding_value):
        ans = lax.pad(operand, padding_value, padding_config_)
        return i + 1, lax.select(
            i % in_stride,
            jnp.full_like(ans, padding_value),
            ans,
        )
    return 0, body_fn, [(0, axis, out_stride)], []
register_rule(lax.pad_p, pad_rule)

def concatenate_rule(inscanvars, *operands, dimension):
    argnums, axes, instrides = unzip3(inscanvars)
    if not all_equal(axes):
        raise ScanConversionError(
            "All scanned arguments to concatenate must be scanned along the "
            "same axis."
        )
    axis = axes[0]
    if axis == dimension:
        raise ScanConversionError(
            "Global scan along concatenation dimension is not supported"
        )
    assert all_equal(instrides) # This should be guaranteed now, because the
                                # shapes must match along axis
    instride = instrides[0]
    carry_init = 0
    def body_fn(i, *operands):
        operands = [
            jnp.expand_dims(
                o if n in argnums else lax.dynamic_index_in_dim(
                    o, i // instride, axis, False
                ), axis
            )
            for n, o in enumerate(operands)
        ]
        ans = jnp.squeeze(
            lax.concatenate_p.bind(*operands, dimension=dimension),
            axis,
        )
        return i + 1, ans
    return carry_init, body_fn, [(0, axis, instride)], []
register_rule(lax.concatenate_p, concatenate_rule)

def dot_general_rule(
    inscanvars, lhs, rhs, dimension_numbers, precision, preferred_element_type,
    out_sharding,
):
    ((lhs_contracting_axes, rhs_contracting_axes),
     (lhs_batch_axes, rhs_batch_axes)) = dimension_numbers
    # Two supported options:
    #  (1) scan axis along batch axis of both inputs
    #  (2) scan axis along batch/non-contracting axis of one input
    argnums, axes, strides = unzip3(inscanvars)
    if len(argnums) == 2:  # Option (1)
        assert argnums == (0, 1)
        lhs_axis, rhs_axis = axes
        stride, rhs_stride = strides
        if out_sharding is not None:
            # TODO: Check if it's ok to relax this
            raise ScanConversionError(
                "Out sharding is not yet supported in dot_general"
            )
        if rhs_stride != stride:
            raise ScanConversionError(
                "Strides for lhs and rhs inputs to dot_general must match."
            )
        if lhs_axis not in lhs_batch_axes or rhs_axis not in rhs_batch_axes:
            raise ScanConversionError(
                "When scanning over both inputs to dot_general, the scanned "
                "axes must both be batch axes."
            )
        if lhs_batch_axes.index(lhs_axis) != rhs_batch_axes.index(rhs_axis):
            raise ScanConversionError(
                "Scanning over two non-corresponding batch axis inputs to "
                "dot_general is not supported."
            )
        out_axis = lhs_batch_axes.index(lhs_axis)
        def body_fn(carry, lhs, rhs):
            assert carry is None
            ans = jnp.squeeze(lax.dot_general_p.bind(
                jnp.expand_dims(lhs, lhs_axis), jnp.expand_dims(rhs, rhs_axis),
                dimension_numbers=dimension_numbers, precision=precision,
                preferred_element_type=preferred_element_type,
                out_sharding=out_sharding,
            ), out_axis)
            return None, ans
        return None, body_fn, [(0, out_axis, stride)], []
    [argnum], [axis], [stride] = argnums, axes, strides
    if argnum == 0:  # Option (2)
        if axis in lhs_contracting_axes:
            raise ScanConversionError(
                "Scanning over a contracting axis in dot_general is not "
                "supported."
            )
        lhs_axes = list(range(lhs.ndim))
        for a in lhs_batch_axes + lhs_contracting_axes:
            lhs_axes.remove(a)
        out_axis = (
            lhs_batch_axes.index(axis) if axis in lhs_batch_axes else
            len(lhs_batch_axes) + lhs_axes.index(axis)
        )
        def body_fn(i, lhs, rhs):
            if axis in lhs_batch_axes:
                rhs_axis = rhs_batch_axes[lhs_batch_axes.index(axis)]
                rhs = lax.dynamic_index_in_dim(
                    rhs, i // stride, rhs_axis, keepdims=True
                )
            ans = jnp.squeeze(lax.dot_general_p.bind(
                jnp.expand_dims(lhs, axis), rhs,
                dimension_numbers=dimension_numbers, precision=precision,
                preferred_element_type=preferred_element_type,
                out_sharding=out_sharding,
            ), out_axis)
            return i + 1, ans
    else:  # Option (2)
        assert argnum == 1
        if axis in rhs_contracting_axes:
            raise ScanConversionError(
                "Scanning over a contracting axis in dot_general is not "
                "supported."
            )
        rhs_axes = list(range(rhs.ndim))
        for a in rhs_batch_axes + rhs_contracting_axes:
            rhs_axes.remove(a)
        out_axis = (
            rhs_batch_axes.index(axis) if axis in rhs_batch_axes else
            lhs.ndim - len(lhs_contracting_axes) + rhs_axes.index(axis)
        )
        def body_fn(i, lhs, rhs):
            if axis in rhs_batch_axes:
                lhs_axis = lhs_batch_axes[rhs_batch_axes.index(axis)]
                lhs = lax.dynamic_index_in_dim(
                    lhs, i // stride, lhs_axis, keepdims=True
                )
            ans = jnp.squeeze(lax.dot_general_p.bind(
                lhs, jnp.expand_dims(rhs, axis),
                dimension_numbers=dimension_numbers, precision=precision,
                preferred_element_type=preferred_element_type,
                out_sharding=out_sharding,
            ), out_axis)
            return i + 1, ans
    return 0, body_fn, [(0, out_axis, stride)], []
register_rule(lax.dot_general_p, dot_general_rule)

def reshape_rule(
    inscanvars, operand, *dyn_shape, new_sizes, dimensions, sharding
):
    if dyn_shape:
        raise ScanConversionError(
            "Dyanamic shapes in reshape are not currently supported in "
            "scan conversion."
        )
    [(argnum, axis, stride)] = inscanvars
    if sharding is not None:
        raise ScanConversionError(
            "Sharding is currently not supported in scan conversion of "
            "reshape."
        )
    if dimensions is None:
        dimensions = tuple(range(operand.ndim))
    pre_size = np.prod(
        np.take(operand.shape, dimensions)[:dimensions.index(axis)]
    )
    size = 1
    a = -1
    while size <= pre_size:
        a = a + 1
        size = size * new_sizes[a]
    if operand.shape[axis] != new_sizes[a]:
        raise ScanConversionError("Reshape must preserve scanned axis.")
    new_sizes = list(new_sizes)
    new_sizes.pop(a)
    new_sizes = tuple(new_sizes)
    dimensions = list(dimensions)
    dimensions.remove(axis)
    dimensions = [d - 1 if d > axis else d for d in dimensions]
    dimensions = tuple(dimensions)
    def body_fn(carry, x):
        assert carry is None
        return None, lax.reshape_p.bind(
            x, new_sizes=new_sizes, dimensions=dimensions, sharding=sharding
        )
    return None, body_fn, [(0, a, stride)], []
register_rule(lax.reshape_p, reshape_rule)

def split_rule(inscanvars, operand, sizes, axis):
    [(_, scan_axis, stride)] = inscanvars
    if scan_axis == axis:
        raise ScanConversionError(
            "Applying split along scanned axis is not supported."
        )
    axis_ = axis if axis < scan_axis else axis - 1
    def body_fn(carry, x):
        assert carry is None
        return None, lax.split(x, sizes, axis_)
    outscanvars = [(n, scan_axis, stride) for n in range(len(sizes))]
    return None, body_fn, outscanvars, []
register_rule(lax.split_p, split_rule)

def squeeze_rule(inscanvars, array, dimensions):
    [(_, axis, stride)] = inscanvars
    if axis in dimensions:
        # TODO: Maybe this is actually fine?
        raise ScanConversionError("Cannot squeeze scanned axis.")
    return batch_rule(lax.squeeze_p, inscanvars, array, dimensions=dimensions)
register_rule(lax.squeeze_p, squeeze_rule)

def call_rule(inscanvars, jaxpr, *args):
    body_fns, scanvars, carry_init, outscanvars = core.make_carry_init(
        jaxpr, inscanvars
    )
    def body_fn(carry, *args):
        return core.body_fn(jaxpr, body_fns, scanvars, carry, args)
    return carry_init, body_fn, outscanvars, []

def pjit_rule(
    inscanvars, *args, jaxpr, in_shardings, out_shardings, in_layouts,
    out_layouts, donated_invars, ctx_mesh, name, keep_unused, inline,
    compiler_options_kvs,
):
    # TODO: Figure out how to handle (non-default cases of) all the params
    return call_rule(inscanvars, jaxpr, *args)
register_rule(pjit_p, pjit_rule)

def custom_vjp_call_rule(inscanvars, *args, call_jaxpr, **_):
    # TODO: Maybe warn the user of undefined behavour if you take the gradient
    # of this?
    return call_rule(inscanvars, call_jaxpr, *args)
register_rule(primitives.custom_vjp_call_p, custom_vjp_call_rule)

def custom_jvp_call_rule(inscanvars, *args, call_jaxpr, **_):
    # TODO: Maybe warn the user of undefined behavour if you take the gradient
    # of this?
    return call_rule(inscanvars, call_jaxpr, *args)
register_rule(primitives.custom_jvp_call_p, custom_jvp_call_rule)<|MERGE_RESOLUTION|>--- conflicted
+++ resolved
@@ -177,12 +177,8 @@
     if not set(scanvar_argnums) <= xs_argnums:
         raise ScanConversionError(
             "Global scan along an axis of a constant or carry in a call to "
-<<<<<<< HEAD
             "scan. This is not currently supported, but could be in future."
         )
-=======
-            "scan. This is not currently supported, but could be in future.")
->>>>>>> 3a556ca5
     if not all(a == 0 for a in scanvar_axes):
         # TODO: Make this error more specific
         raise ScanConversionError(
