from functools import partial
from itertools import repeat
import numpy as np
from jax import numpy as jnp, lax
from jax import tree
from jax.extend.core import jaxpr_as_fun
from jax.extend.core import primitives
from jax._src.pjit import pjit_p
from scanagram.util import safe_map, unzip3, safe_zip, all_equal

from scanagram.core import register_rule, ScanConversionError
from scanagram import core
from scanagram.core import ScanInfo

map = safe_map
zip = safe_zip


def unzip_scanvars(scanvars):
    argnums = []
    axes = []
    strides = []
    prefills = []
    for n, s in scanvars:
        argnums.append(n)
        axes.append(s.axis)
        strides.append(s.stride)
        prefills.append(s.prefill)
    return argnums, axes, strides, prefills

# Used when scanning along a batch dimension of op
def batch_rule(op, inscanvars, *in_avals, **bind_params):
    assert not op.multiple_results
    argnums, axes, strides, prefills = unzip_scanvars(inscanvars)
    assert all_equal(axes)
    assert all_equal(strides)
    axis, stride = axes[0], strides[0]
    assert all_equal(p.shape[axis] for p in prefills)
    prefill_len = prefills[0].shape[axis]
    assert not prefill_len % stride
    prefills_map = dict(zip(argnums, prefills))
    prefills = [
        prefills_map[n] if n in prefills_map
        else lax.slice_in_dim(a, 0, prefill_len)
        for n, a in enumerate(in_avals)
    ]
    out_prefill = op.bind(*prefills, **bind_params)
    carry_init = None

    def body_fn(carry, *args):
        assert carry is None
        args = list(args)
        for argnum, axis in zip(argnums, axes):
            args[argnum] = jnp.expand_dims(args[argnum], axis)
        ans = op.bind(*args, **bind_params)
        return None, lax.squeeze(ans, [axis])
    return carry_init, body_fn, [(0, ScanInfo(axis, stride, out_prefill))], []

nary_ops = [
    lax.abs_p,
    lax.acos_p,
    lax.acosh_p,
    lax.add_p,
    lax.and_p,
    lax.asin_p,
    lax.asinh_p,
    lax.atan_p,
    lax.atan2_p,
    lax.atanh_p,
    lax.bessel_i0e_p,
    lax.bessel_i1e_p,
    lax.cbrt_p,
    lax.ceil_p,
    lax.clz_p,
    lax.complex_p,
    lax.conj_p,
    lax.convert_element_type_p,
    lax.cos_p,
    lax.cosh_p,
    lax.digamma_p,
    lax.div_p,
    lax.eq_p,
    lax.erf_inv_p,
    lax.erf_p,
    lax.erfc_p,
    lax.exp_p,
    lax.exp2_p,
    lax.expm1_p,
    lax.floor_p,
    lax.ge_p,
    lax.gt_p,
    lax.igamma_grad_a_p,
    lax.igamma_p,
    lax.igammac_p,
    lax.imag_p,
    lax.integer_pow_p,
    lax.is_finite_p,
    lax.le_p,
    lax.lgamma_p,
    lax.log_p,
    lax.log1p_p,
    lax.logistic_p,
    lax.lt_p,
    lax.max_p,
    lax.min_p,
    lax.mul_p,
    lax.ne_p,
    lax.neg_p,
    lax.nextafter_p,
    lax.not_p,
    lax.or_p,
    lax.polygamma_p,
    lax.population_count_p,
    lax.pow_p,
    lax.real_p,
    lax.regularized_incomplete_beta_p,
    lax.rem_p,
    lax.round_p,
    lax.rsqrt_p,
    lax.select_n_p,
    lax.shift_left_p,
    lax.shift_right_arithmetic_p,
    lax.shift_right_logical_p,
    lax.sign_p,
    lax.sin_p,
    lax.sinh_p,
    lax.sqrt_p,
    lax.square_p,
    lax.sub_p,
    lax.tan_p,
    lax.tanh_p,
    lax.xor_p,
    lax.zeta_p,
]

def nary_op_rule(op, inscanvars, *avals, **kwargs):
    argnums, axes, strides = unzip3(inscanvars)
    axis = axes[0]
    stride = strides[0]
    if not all(a == axis for a in axes[1:]):
        # TODO: more detail
        raise ScanConversionError(
            "All scanned inputs to nary op must be scanned along same axis"
        )
    if not all(s == stride for s in strides):
        raise ScanConversionError(
            "All scanned inputs to nary op must have same stride/scale"
        )
    if (any(avals[n].shape[axis] == 1 for n in argnums)
            and any(a.shape[axis] > 1 for a in avals)):
        # TODO: more detail
        raise ScanConversionError(
            "Broadcasting scanned variable along scanned axis is not "
            "supported"
        )
    if all(a.ndim == 0 or a.shape[axis] == 1
           for i, a in enumerate(avals) if i not in argnums):
        return batch_rule(op, inscanvars, *avals, **kwargs)
    init = 0
    def body_fn(counter, *args):
        args = [
            a if i in argnums else lax.dynamic_index_in_dim(
                a, counter // stride, axis, False
            ) for i, a in enumerate(args)
        ]
        ans = op.bind(*args, **kwargs)
        return counter + 1, ans
    return init, body_fn, [(0, axis, stride)], []

for op in nary_ops:
    register_rule(op, partial(nary_op_rule, op))

reduce_ops = [
    lax.argmax_p,
    lax.argmin_p,
    lax.reduce_and_p,
    lax.reduce_max_p,
    lax.reduce_min_p,
    lax.reduce_or_p,
    lax.reduce_prod_p,
    lax.reduce_sum_p,
    lax.reduce_xor_p,
]
def reduce_rule(op, inscanvars, xs_aval, axes):
    _, [inscan_axis], _, _ = unzip_scanvars(inscanvars)
    if inscan_axis in set(axes):
        raise ScanConversionError(
            "Global scan operating along reduce axis is not supported."
        )
    return batch_rule(op, inscanvars, xs_aval, axes=axes)
for op in reduce_ops:
    register_rule(op, partial(reduce_rule, op))

def scan_rule(
    inscanvars, *xs_avals, _split_transpose, jaxpr, length, linear, num_carry,
    num_consts, reverse, unroll
):
    scanvar_argnums, scanvar_axes, scanvar_strides = unzip3(inscanvars)
    xs_argnums = set(range(num_consts + num_carry, len(xs_avals)))
    if not set(scanvar_argnums) <= xs_argnums:
        raise ScanConversionError(
            "Global scan along an axis of a constant or carry in a call to "
            "scan. This is not currently supported, but could be in future."
        )
    if not all(a == 0 for a in scanvar_axes):
        # TODO: Make this error more specific
        raise ScanConversionError(
            "Mismatch between global scan axis and scan axis"
        )
    if not all_equal(scanvar_strides):
        raise ScanConversionError("Scan input strides must match.")
    stride = scanvar_strides[0]
    consts, carry = (
        xs_avals[:num_consts],
        xs_avals[num_consts:num_consts + num_carry],
    )
    def body_fun(i_and_carry, *args):
        i, old_carry = i_and_carry
        args = tuple(
            a if n in scanvar_argnums else
            lax.dynamic_index_in_dim(a, i // stride, keepdims=False)
            for n, a in enumerate(args)
        )
        new_carry_and_x = jaxpr_as_fun(jaxpr)(*(
            consts + old_carry + args[num_consts + num_carry:]
        ))
        carry = tree.map(
            partial(lax.select, i % stride),
            old_carry,
            tuple(new_carry_and_x[:num_carry]),
        )
        return (i + 1, carry), new_carry_and_x

    out_scanvars = zip(
        range(num_carry, len(jaxpr.out_avals)),
        repeat(0, len(jaxpr.out_avals) - num_carry),
        repeat(stride, len(jaxpr.out_avals) - num_carry),
    )
    out_to_delete = list(range(num_carry))
    return (0, carry), body_fun, out_scanvars, out_to_delete
register_rule(lax.scan_p, scan_rule)

def broadcast_in_dim_rule(
    inscanvars, operand, shape, broadcast_dimensions, sharding
):
    [(_, inscan_axis, stride)] = inscanvars
    if sharding is not None:
        raise ScanConversionError(
            "Sharding in broadcast_in_dim not yet supported."
        )
    if (operand.shape[inscan_axis]
            < shape[broadcast_dimensions[inscan_axis]]):
        raise ScanConversionError(
            "Global scan along broadcasting axis is not supported."
        )
    shape = list(shape)
    shape[broadcast_dimensions[inscan_axis]] = 1
    shape = tuple(shape)
    out_axis = broadcast_dimensions[inscan_axis]
    def body_fn(carry, x):
        assert carry is None
        return None, jnp.squeeze(lax.broadcast_in_dim_p.bind(
                jnp.expand_dims(x, inscan_axis), shape=shape,
                broadcast_dimensions=broadcast_dimensions, sharding=sharding
            ), out_axis)
    return None, body_fn, [(0, out_axis, stride)], []
register_rule(lax.broadcast_in_dim_p, broadcast_in_dim_rule)

def _perm_inverse(p):
    p = np.asarray(p)
    s = np.empty_like(p)
    s[p] = np.arange(len(p))
    return s

def transpose_rule(inscanvars, operand, permutation):
    [(argnum, in_axis, in_stride)] = inscanvars
    assert argnum == 0
    out_axis = _perm_inverse(permutation)[in_axis]
    def body_fn(carry, x):
        return None, lax.squeeze(
            lax.transpose(
                jnp.expand_dims(x, in_axis), permutation
            ), [out_axis]
        )
    return None, body_fn, [(0, out_axis, in_stride)], []
register_rule(lax.transpose_p, transpose_rule)

def conv_general_dilated_rule(
    inscanvars, lhs, rhs, window_strides, padding, lhs_dilation, rhs_dilation,
    dimension_numbers, feature_group_count, batch_group_count, precision,
    preferred_element_type
):
    inscan_argnums, inscan_axes, inscan_strides = unzip3(inscanvars)
    if 1 in inscan_argnums:
        raise ScanConversionError(
            "Global scan is not currently supported over rhs of "
            "conv_general_dilated."
        )
    [inscan_axis] = inscan_axes
    if inscan_axis == dimension_numbers.lhs_spec[0]:
        if batch_group_count > 1:
            raise ScanConversionError(
                "Global scan is not yet supported over conv lhs batch axis "
                "with batch_group_count > 1."
            )
        return batch_rule(
            lax.conv_general_dilated_p, inscanvars, lhs, rhs,
            window_strides=window_strides, padding=padding,
            lhs_dilation=lhs_dilation, rhs_dilation=rhs_dilation,
            dimension_numbers=dimension_numbers,
            feature_group_count=feature_group_count,
            batch_group_count=batch_group_count, precision=precision,
            preferred_element_type=preferred_element_type
        )
    [inscan_stride] = inscan_strides
    if lhs.ndim > 3:
        raise ScanConversionError(
            "Converting conv with spatial dimension > 1 not yet supported."
        )
    if inscan_axis == dimension_numbers.lhs_spec[1]:
        raise ScanConversionError(
            "Global scan along feature dimension of conv lhs is not "
            "supported."
        )
    assert inscan_axis == dimension_numbers.lhs_spec[2]
    outscan_axis = dimension_numbers.out_spec[2]
    window_stride, = window_strides
    rhs_dilation, = rhs_dilation
    lhs_dilation, = lhs_dilation
    window_size = rhs.shape[dimension_numbers.rhs_spec[2]]
    if padding != ((rhs_dilation * (window_size - 1), lhs_dilation - 1),):
        raise ScanConversionError(
            "Only causal padding is supported in conv."
        )
    length = lhs.shape[inscan_axis]
    if length % window_stride:
        # TODO: Consider relaxing this constraint
        raise ScanConversionError(
            "Output scanned axis size of strided conv must exactly divide "
            "input scanned axis size."
        )
    if inscan_stride % lhs_dilation:
        raise ScanConversionError(
            "Conv lhs_dilation must exactly divide input stride along scanned "
            "axis."
        )
    outscan_stride = (inscan_stride * window_stride) // lhs_dilation
    carry_shape = list(lhs.shape)
    carry_shape[inscan_axis] = rhs_dilation * (window_size - 1)
    carry_init = 0, jnp.zeros(carry_shape, lhs.dtype)
    def body_fn(i_and_carry, x, rhs):
        i, carry = i_and_carry
        lhs = lax.concatenate(
            [
                carry,
                jnp.expand_dims(lax.select(
                    i % inscan_stride,
                    jnp.zeros_like(x),
                    x,
                ), inscan_axis)
            ], inscan_axis
        )
        out = lax.conv_general_dilated_p.bind(
            lhs, rhs, window_strides=(1,), padding=((0, 0),),
            lhs_dilation=(1,), rhs_dilation=(rhs_dilation,),
            dimension_numbers=dimension_numbers,
            feature_group_count=feature_group_count,
            batch_group_count=batch_group_count, precision=precision,
            preferred_element_type=preferred_element_type,
        )
        out = lax.squeeze(out, [outscan_axis])
        carry_new = lax.slice_in_dim(
            lhs, 1, lhs.shape[inscan_axis], 1, inscan_axis
        )
        carry_new = lax.select(
            i % (inscan_stride // lhs_dilation),
            carry,
            carry_new,
        )
        return (i + 1, carry_new), out
    return carry_init, body_fn, [(0, outscan_axis, outscan_stride)], []
register_rule(lax.conv_general_dilated_p, conv_general_dilated_rule)

def slice_rule(
   inscanvars, operand, start_indices, limit_indices, strides
):
    _, [in_axis], [in_stride], [prefill] = unzip_scanvars(inscanvars)
    if not (start_indices[in_axis] in {0, np.shape(prefill)[in_axis]}
            and limit_indices[in_axis] == operand.shape[in_axis]):
        raise ScanConversionError(
            "Slice along the scanned axis can only be used to remove prefill."
        )
    if strides is not None and operand.shape[in_axis] % strides[in_axis]:
        # TODO: Consider relaxing this constraint
        raise ScanConversionError(
            "Strided slice along scan axis must have a stride which exactly "
            "exactly divides the input axis size."
        )
    if strides is not None and prefill.shape[in_axis] % strides[in_axis]:
        raise ScanConversionError(
            "Strided slice along scan axis must have stride which exactly "
            "divides the prefill axis size."
        )
    prefill_limit_indices = list(limit_indices)
    prefill_limit_indices[in_axis] = min(
        limit_indices[in_axis], prefill.shape[in_axis]
    )
    out_prefill = lax.slice_p.bind(
        prefill, start_indices=start_indices,
        limit_indices=tuple(prefill_limit_indices),
        strides=strides
    )

    start_indices_ = list(start_indices)
    start_indices_.pop(in_axis)
    limit_indices_ = list(limit_indices)
    limit_indices_.pop(in_axis)
    if strides is not None:
        strides_ = list(strides)
        strides_.pop(in_axis)
    else:
        strides_ = None

    def body_fn(carry, operand):
        assert carry is None
        return carry, lax.slice(
            operand, start_indices_, limit_indices_, strides_
        )

    out_stride = in_stride * (strides[in_axis] if strides is not None else 1)
<<<<<<< HEAD
    return None, body_fn, [(0, ScanInfo(in_axis, in_stride * out_stride,
                                        out_prefill))], []
=======
    return None, body_fn, [(0, in_axis, out_stride)], []
>>>>>>> 2396efb4
register_rule(lax.slice_p, slice_rule)

def pad_rule(
    inscanvars, operand, padding_value, padding_config
):
    assert len(inscanvars) == 1
    [(argnum, axis, in_stride)] = inscanvars
    assert argnum == 0  # Shouldn't be possible to scan over scalar
                        # padding_value
    scan_pad_start, scan_pad_end, scan_pad_interior = padding_config[axis]
    if not scan_pad_start == 0:
        raise ScanConversionError(
            "Padding at the beginning of a scanned axis is not yet "
            "supported"
        )
    if not scan_pad_end == scan_pad_interior:
        raise ScanConversionError(
            "End padding on scanned axis must be equal to interior padding"
        )
    dilation = scan_pad_interior + 1
    if in_stride % dilation:
        raise ScanConversionError(
            "Pad dilation must exactly divide the input stride along scanned "
            "axis"
        )
    out_stride = in_stride // dilation
    padding_config_ = list(padding_config)
    padding_config_.pop(axis)
    def body_fn(i, operand, padding_value):
        ans = lax.pad(operand, padding_value, padding_config_)
        return i + 1, lax.select(
            i % in_stride,
            jnp.full_like(ans, padding_value),
            ans,
        )
    return 0, body_fn, [(0, axis, out_stride)], []
register_rule(lax.pad_p, pad_rule)

def concatenate_rule(inscanvars, *operands, dimension):
    argnums, axes, instrides, prefills = unzip_scanvars(inscanvars)
    if not all_equal(axes):
        raise ScanConversionError(
            "All scanned arguments to concatenate must be scanned along the "
            "same axis."
        )
    axis = axes[0]
    if axis == dimension:
        if (len(operands) == 2 and tuple(argnums) == (1,)
                and np.size(prefills[0]) == 0 and instrides[0] == 1):
            out_prefill = operands[0]
            def body_fn(carry, prefill_, x):
                assert carry is None
                return None, x
            return None, body_fn, [(0, ScanInfo(axis, 1, out_prefill))], []
        else:
            raise ScanConversionError(
                "Global scan along concatenation dimension is only supported "
                "for setting up prefill."
            )
    assert all_equal(instrides) # This should be guaranteed now, because the
                                # shapes must match along axis
    instride = instrides[0]
    carry_init = 0
    def body_fn(i, *operands):
        operands = [
            jnp.expand_dims(
                o if n in argnums else lax.dynamic_index_in_dim(
                    o, i // instride, axis, False
                ), axis
            )
            for n, o in enumerate(operands)
        ]
        ans = jnp.squeeze(
            lax.concatenate_p.bind(*operands, dimension=dimension),
            axis,
        )
        return i + 1, ans
    return carry_init, body_fn, [(0, axis, instride)], []
register_rule(lax.concatenate_p, concatenate_rule)

def dot_general_rule(
    inscanvars, lhs, rhs, dimension_numbers, precision, preferred_element_type,
    out_sharding,
):
    ((lhs_contracting_axes, rhs_contracting_axes),
     (lhs_batch_axes, rhs_batch_axes)) = dimension_numbers
    # Two supported options:
    #  (1) scan axis along batch axis of both inputs
    #  (2) scan axis along batch/non-contracting axis of one input
    argnums, axes, strides = unzip3(inscanvars)
    if len(argnums) == 2:  # Option (1)
        assert argnums == (0, 1)
        lhs_axis, rhs_axis = axes
        stride, rhs_stride = strides
        if out_sharding is not None:
            # TODO: Check if it's ok to relax this
            raise ScanConversionError(
                "Out sharding is not yet supported in dot_general"
            )
        if rhs_stride != stride:
            raise ScanConversionError(
                "Strides for lhs and rhs inputs to dot_general must match."
            )
        if lhs_axis not in lhs_batch_axes or rhs_axis not in rhs_batch_axes:
            raise ScanConversionError(
                "When scanning over both inputs to dot_general, the scanned "
                "axes must both be batch axes."
            )
        if lhs_batch_axes.index(lhs_axis) != rhs_batch_axes.index(rhs_axis):
            raise ScanConversionError(
                "Scanning over two non-corresponding batch axis inputs to "
                "dot_general is not supported."
            )
        out_axis = lhs_batch_axes.index(lhs_axis)
        def body_fn(carry, lhs, rhs):
            assert carry is None
            ans = jnp.squeeze(lax.dot_general_p.bind(
                jnp.expand_dims(lhs, lhs_axis), jnp.expand_dims(rhs, rhs_axis),
                dimension_numbers=dimension_numbers, precision=precision,
                preferred_element_type=preferred_element_type,
                out_sharding=out_sharding,
            ), out_axis)
            return None, ans
        return None, body_fn, [(0, out_axis, stride)], []
    [argnum], [axis], [stride] = argnums, axes, strides
    if argnum == 0:  # Option (2)
        if axis in lhs_contracting_axes:
            raise ScanConversionError(
                "Scanning over a contracting axis in dot_general is not "
                "supported."
            )
        lhs_axes = list(range(lhs.ndim))
        for a in lhs_batch_axes + lhs_contracting_axes:
            lhs_axes.remove(a)
        out_axis = (
            lhs_batch_axes.index(axis) if axis in lhs_batch_axes else
            len(lhs_batch_axes) + lhs_axes.index(axis)
        )
        def body_fn(i, lhs, rhs):
            if axis in lhs_batch_axes:
                rhs_axis = rhs_batch_axes[lhs_batch_axes.index(axis)]
                rhs = lax.dynamic_index_in_dim(
                    rhs, i // stride, rhs_axis, keepdims=True
                )
            ans = jnp.squeeze(lax.dot_general_p.bind(
                jnp.expand_dims(lhs, axis), rhs,
                dimension_numbers=dimension_numbers, precision=precision,
                preferred_element_type=preferred_element_type,
                out_sharding=out_sharding,
            ), out_axis)
            return i + 1, ans
    else:  # Option (2)
        assert argnum == 1
        if axis in rhs_contracting_axes:
            raise ScanConversionError(
                "Scanning over a contracting axis in dot_general is not "
                "supported."
            )
        rhs_axes = list(range(rhs.ndim))
        for a in rhs_batch_axes + rhs_contracting_axes:
            rhs_axes.remove(a)
        out_axis = (
            rhs_batch_axes.index(axis) if axis in rhs_batch_axes else
            lhs.ndim - len(lhs_contracting_axes) + rhs_axes.index(axis)
        )
        def body_fn(i, lhs, rhs):
            if axis in rhs_batch_axes:
                lhs_axis = lhs_batch_axes[rhs_batch_axes.index(axis)]
                lhs = lax.dynamic_index_in_dim(
                    lhs, i // stride, lhs_axis, keepdims=True
                )
            ans = jnp.squeeze(lax.dot_general_p.bind(
                lhs, jnp.expand_dims(rhs, axis),
                dimension_numbers=dimension_numbers, precision=precision,
                preferred_element_type=preferred_element_type,
                out_sharding=out_sharding,
            ), out_axis)
            return i + 1, ans
    return 0, body_fn, [(0, out_axis, stride)], []
register_rule(lax.dot_general_p, dot_general_rule)

def reshape_rule(
    inscanvars, operand, *dyn_shape, new_sizes, dimensions, sharding
):
    if dyn_shape:
        raise ScanConversionError(
            "Dyanamic shapes in reshape are not currently supported in "
            "scan conversion."
        )
    [(argnum, axis, stride)] = inscanvars
    if sharding is not None:
        raise ScanConversionError(
            "Sharding is currently not supported in scan conversion of "
            "reshape."
        )
    if dimensions is None:
        dimensions = tuple(range(operand.ndim))
    pre_size = np.prod(
        np.take(operand.shape, dimensions)[:dimensions.index(axis)]
    )
    size = 1
    a = -1
    while size <= pre_size:
        a = a + 1
        size = size * new_sizes[a]
    if operand.shape[axis] != new_sizes[a]:
        raise ScanConversionError("Reshape must preserve scanned axis.")
    new_sizes = list(new_sizes)
    new_sizes.pop(a)
    new_sizes = tuple(new_sizes)
    dimensions = list(dimensions)
    dimensions.remove(axis)
    dimensions = [d - 1 if d > axis else d for d in dimensions]
    dimensions = tuple(dimensions)
    def body_fn(carry, x):
        assert carry is None
        return None, lax.reshape_p.bind(
            x, new_sizes=new_sizes, dimensions=dimensions, sharding=sharding
        )
    return None, body_fn, [(0, a, stride)], []
register_rule(lax.reshape_p, reshape_rule)

def split_rule(inscanvars, operand, sizes, axis):
    [(_, scan_axis, stride)] = inscanvars
    if scan_axis == axis:
        raise ScanConversionError(
            "Applying split along scanned axis is not supported."
        )
    axis_ = axis if axis < scan_axis else axis - 1
    def body_fn(carry, x):
        assert carry is None
        return None, lax.split(x, sizes, axis_)
    outscanvars = [(n, scan_axis, stride) for n in range(len(sizes))]
    return None, body_fn, outscanvars, []
register_rule(lax.split_p, split_rule)

def squeeze_rule(inscanvars, array, dimensions):
    [(_, axis, stride)] = inscanvars
    if axis in dimensions:
        # TODO: Maybe this is actually fine?
        raise ScanConversionError("Cannot squeeze scanned axis.")
    return batch_rule(lax.squeeze_p, inscanvars, array, dimensions=dimensions)
register_rule(lax.squeeze_p, squeeze_rule)

def call_rule(inscanvars, jaxpr, *args):
    body_fns, scanvars, carry_init, outscanvars = core.make_carry_init(
        jaxpr, inscanvars
    )
    def body_fn(carry, *args):
        return core.body_fn(jaxpr, body_fns, scanvars, carry, args)
    return carry_init, body_fn, outscanvars, []

def pjit_rule(
    inscanvars, *args, jaxpr, in_shardings, out_shardings, in_layouts,
    out_layouts, donated_invars, ctx_mesh, name, keep_unused, inline,
    compiler_options_kvs,
):
    # TODO: Figure out how to handle (non-default cases of) all the params
    return call_rule(inscanvars, jaxpr, *args)
register_rule(pjit_p, pjit_rule)

def custom_vjp_call_rule(inscanvars, *args, call_jaxpr, **_):
    # TODO: Maybe warn the user of undefined behavour if you take the gradient
    # of this?
    return call_rule(inscanvars, call_jaxpr, *args)
register_rule(primitives.custom_vjp_call_p, custom_vjp_call_rule)

def custom_jvp_call_rule(inscanvars, *args, call_jaxpr, **_):
    # TODO: Maybe warn the user of undefined behavour if you take the gradient
    # of this?
    return call_rule(inscanvars, call_jaxpr, *args)
register_rule(primitives.custom_jvp_call_p, custom_jvp_call_rule)<|MERGE_RESOLUTION|>--- conflicted
+++ resolved
@@ -428,12 +428,7 @@
         )
 
     out_stride = in_stride * (strides[in_axis] if strides is not None else 1)
-<<<<<<< HEAD
-    return None, body_fn, [(0, ScanInfo(in_axis, in_stride * out_stride,
-                                        out_prefill))], []
-=======
-    return None, body_fn, [(0, in_axis, out_stride)], []
->>>>>>> 2396efb4
+    return None, body_fn, [(0, ScanInfo(in_axis, out_stride, out_prefill))], []
 register_rule(lax.slice_p, slice_rule)
 
 def pad_rule(
